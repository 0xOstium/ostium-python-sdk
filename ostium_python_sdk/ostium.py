import traceback
import asyncio
from decimal import Decimal
from enum import Enum
from ostium_python_sdk.constants import PRECISION_2
from web3 import Web3
from .abi.usdc_abi import usdc_abi
from .abi.trading_abi import trading_abi
from .abi.trading_storage_abi import trading_storage_abi
from .utils import convert_to_scaled_integer, fromErrorCodeToMessage, get_tp_sl_prices, to_base_units, approve_usdc, get_account
from eth_account.account import Account


class OpenOrderType(Enum):
    MARKET = 0
    LIMIT = 1
    STOP = 2


class Ostium:
    """
    Main client for interacting with the Ostium trading platform on the Arbitrum network.

    Supports opening and closing trades, managing positions, and other trading operations.
    Also supports delegation through the contract's native delegatedAction functionality,
    which allows an approved address to execute trades on behalf of another address.

    Args:
        w3: Web3 instance connected to the Arbitrum network
        usdc_address: Contract address for USDC token
        ostium_trading_storage_address: Contract address for the Ostium trading storage
        ostium_trading_address: Contract address for the Ostium trading contract
        private_key: Private key for transaction signing
        verbose: Whether to log detailed information
        use_delegation: Whether to enable the delegatedAction functionality

    Delegation Usage:
        1. Initialize the SDK with the delegate's private key
        2. Set use_delegation=True when initializing or set the use_delegation property to True later
        3. When calling trade methods, specify the trader_address parameter which is the address
           on whose behalf the transaction will be executed
        4. The delegate address must be approved at the contract level to act on behalf of the trader
        5. The trader address must have approved enough USDC allowance for the trading contract
    """

    def __init__(self, w3: Web3, usdc_address: str, ostium_trading_storage_address: str, ostium_trading_address: str, private_key: str, verbose=False, use_delegation=False) -> None:
        self.web3 = w3
        self.verbose = verbose
        self.private_key = private_key
        self.usdc_address = usdc_address
        self.ostium_trading_storage_address = ostium_trading_storage_address
        self.ostium_trading_address = ostium_trading_address
        self.use_delegation = use_delegation
        # Create contract instances
        self.usdc_contract = self.web3.eth.contract(
            address=self.usdc_address, abi=usdc_abi)
        self.ostium_trading_storage_contract = self.web3.eth.contract(
            address=self.ostium_trading_storage_address, abi=trading_storage_abi)
        self.ostium_trading_contract = self.web3.eth.contract(
            address=self.ostium_trading_address, abi=trading_abi)

        self.slippage_percentage = 2  # 2%

    def log(self, message):
        if self.verbose:
            print(message)

    def get_opening_fee(self, trade_size, leverage, pair_id):
        pass

    def set_slippage_percentage(self, slippage_percentage):
        self.slippage_percentage = slippage_percentage

    def get_slippage_percentage(self):
        return self.slippage_percentage

    def get_public_address(self):
        public_address = get_account(self.web3, self.private_key).address
        return public_address

    def get_block_number(self):
        return self.web3.eth.get_block('latest')['number']

    def get_nonce(self, address):
        return self.web3.eth.get_transaction_count(address)

    def _check_private_key(self):
        if not self.private_key:
            raise ValueError(
                "Private key is required for Ostium platform write-operations")

    def perform_trade(self, trade_params, at_price):
        self.log(f"Performing trade with params: {trade_params}")
        account = get_account(self.web3, self.private_key)
        amount = to_base_units(trade_params['collateral'], decimals=6)

        # Use shared approval function
        approve_usdc(
            self.web3,
            self.usdc_contract,
            self.ostium_trading_address,
            amount,
            self.private_key,
            self.verbose
        )

        try:
            self.log(f"Final trade parameters being sent: {trade_params}")
            tp_price, sl_price = get_tp_sl_prices(trade_params)

            trade = {
                'collateral': convert_to_scaled_integer(trade_params['collateral'], precision=5, scale=6),
                'openPrice': convert_to_scaled_integer(at_price),
                'tp': convert_to_scaled_integer(tp_price),
                'sl': convert_to_scaled_integer(sl_price),
                'trader': account.address,
                'leverage': to_base_units(trade_params['leverage'], decimals=2),
                'pairIndex': int(trade_params['asset_type']),
                'index': 0,
                'buy': trade_params['direction']
            }

            order_type = OpenOrderType.MARKET.value

            if 'order_type' in trade_params:
                if trade_params['order_type'] == 'LIMIT':
                    order_type = OpenOrderType.LIMIT.value
                elif trade_params['order_type'] == 'STOP':
                    order_type = OpenOrderType.STOP.value
                elif trade_params['order_type'] == 'MARKET':
                    pass
                else:
                    raise Exception('Invalid order type')

            slippage = int(self.slippage_percentage * PRECISION_2)

            if self.use_delegation and 'trader_address' in trade_params:
                # Use delegatedAction when delegation is enabled
                trader_address = trade_params['trader_address']
                self.log(
                    f"Using delegatedAction to trade on behalf of {trader_address}")

                # The correct way to encode the function call in Web3.py
                # Create the function object for openTrade
                open_trade_func = self.ostium_trading_contract.functions.openTrade(
                    trade, order_type, slippage
                )

                # Get the encoded data for the openTrade function call
                inner_encoded_data = open_trade_func.build_transaction({'gas': 0})[
                    'data']

                # Create the outer delegatedAction transaction
                trade_tx = self.ostium_trading_contract.functions.delegatedAction(
                    trader_address, inner_encoded_data
                ).build_transaction({'from': account.address})
            else:
                # Standard direct function call (no delegation)
                trade_tx = self.ostium_trading_contract.functions.openTrade(
                    trade, order_type, slippage
                ).build_transaction({'from': account.address})

            trade_tx['nonce'] = self.get_nonce(account.address)

            signed_tx = self.web3.eth.account.sign_transaction(
                trade_tx, private_key=self.private_key)
            trade_tx_hash = self.web3.eth.send_raw_transaction(
                signed_tx.raw_transaction)
            trade_receipt = self.web3.eth.wait_for_transaction_receipt(
                trade_tx_hash)
            # self.log(f"Order Receipt: {trade_receipt}")

            # Extract orderId from logs
            order_id = None
            for log in trade_receipt.logs:
                # Define PriceRequested event signature
                price_requested_signature = self.web3.keccak(
                    text="PriceRequested(uint256,bytes32,uint256)").hex()

                # Look at the event topic to identify the event type
                if len(log['topics']) > 0 and log['topics'][0].hex() == price_requested_signature:
                    # orderId is the indexed parameter (second topic)
                    order_id = int(log['topics'][1].hex(), 16)
                    self.log(f"Found orderId from PriceRequested: {order_id}")
                    break

            return {
                'receipt': trade_receipt,
                'order_id': order_id
            }

        except Exception as e:
            reason_string, suggestion = fromErrorCodeToMessage(
                e, verbose=self.verbose)
            print(
                f"An error ({str(e)}) occurred during the trading process - parsed as {reason_string}")
            raise Exception(
                f'{reason_string}\n\n{suggestion}' if suggestion != None else reason_string)

<<<<<<< HEAD
    def cancel_limit_order(self, pair_id, trade_index):
        account = get_account(self.web3, self.private_key)
=======
    def cancel_limit_order(self, pair_id, trade_index, trader_address=None):
        account = self._get_account()
>>>>>>> 0b257a26

        try:
            if self.use_delegation and trader_address:
                self.log(
                    f"Using delegatedAction to cancel limit order on behalf of {trader_address}")

                # The correct way to encode the function call in Web3.py
                # Create the function object for closeTradeMarket
                cancel_limit_func = self.ostium_trading_contract.functions.cancelOpenLimitOrder(
                    int(pair_id), int(trade_index)
                )

                # Get the encoded data for the closeTradeMarket function call
                inner_encoded_data = cancel_limit_func.build_transaction({'gas': 0})[
                    'data']

                # Create the outer delegatedAction transaction
                trade_tx = self.ostium_trading_contract.functions.delegatedAction(
                    trader_address, inner_encoded_data
                ).build_transaction({'from': account.address})
            else:
                trade_tx = self.ostium_trading_contract.functions.cancelOpenLimitOrder(
                    int(pair_id), int(trade_index)).build_transaction({'from': account.address})

            trade_tx['nonce'] = self.get_nonce(account.address)

            signed_tx = self.web3.eth.account.sign_transaction(
                trade_tx, private_key=self.private_key)
            trade_tx_hash = self.web3.eth.send_raw_transaction(
                signed_tx.raw_transaction)
            self.log(f"Cancel Limit Order TX Hash: {trade_tx_hash.hex()}")

            trade_receipt = self.web3.eth.wait_for_transaction_receipt(
                trade_tx_hash)
            self.log(f"Cancel Limit Order Receipt: {trade_receipt}")
            return trade_receipt

        except Exception as e:
            reason_string, suggestion = fromErrorCodeToMessage(
                str(e), verbose=self.verbose)
            print(
                f"An error occurred during the update sl process: {reason_string}")
            raise Exception(
                f'{reason_string}\n\n{suggestion}' if suggestion != None else reason_string)

    def close_trade(self, pair_id, trade_index, close_percentage=100, trader_address=None):
        """
        Close a trade partially or completely

        Args:
            pair_id: The ID of the trading pair
            trade_index: The index of the trade
            close_percentage: The percentage of the position to close (1-100, default: 100)
            trader_address: Optional address of the trader if different from the account (for delegation)

        Returns:
            A dictionary containing the transaction receipt and order ID
        """
        self.log(f"Closing trade for pair {pair_id}, index {trade_index}")
        account = get_account(self.web3, self.private_key)

        close_percentage = to_base_units(close_percentage, decimals=2)

        if self.use_delegation and trader_address:
            self.log(
                f"Using delegatedAction to close trade on behalf of {trader_address}")

            # The correct way to encode the function call in Web3.py
            # Create the function object for closeTradeMarket
            close_trade_func = self.ostium_trading_contract.functions.closeTradeMarket(
                int(pair_id), int(trade_index), int(close_percentage)
            )

            # Get the encoded data for the closeTradeMarket function call
            inner_encoded_data = close_trade_func.build_transaction({'gas': 0})[
                'data']

            # Create the outer delegatedAction transaction
            trade_tx = self.ostium_trading_contract.functions.delegatedAction(
                trader_address, inner_encoded_data
            ).build_transaction({'from': account.address})
        else:
            # Standard direct function call (no delegation)
            trade_tx = self.ostium_trading_contract.functions.closeTradeMarket(
                int(pair_id), int(trade_index), int(close_percentage)
            ).build_transaction({'from': account.address})

        trade_tx['nonce'] = self.get_nonce(account.address)

        signed_tx = self.web3.eth.account.sign_transaction(
            trade_tx, private_key=self.private_key)
        trade_tx_hash = self.web3.eth.send_raw_transaction(
            signed_tx.raw_transaction)
        self.log(f"Trade TX Hash: {trade_tx_hash.hex()}")

        trade_receipt = self.web3.eth.wait_for_transaction_receipt(
            trade_tx_hash)
        # self.log(f"Trade Receipt: {trade_receipt}")

        # Extract orderId from logs
        order_id = None
        for log in trade_receipt.logs:
            # Define PriceRequested event signature
            price_requested_signature = self.web3.keccak(
                text="PriceRequested(uint256,bytes32,uint256)").hex()

            # Look at the event topic to identify the event type
            if len(log['topics']) > 0 and log['topics'][0].hex() == price_requested_signature:
                # orderId is the indexed parameter (second topic)
                order_id = int(log['topics'][1].hex(), 16)
                self.log(f"Found orderId from PriceRequested: {order_id}")
                break

        return {
            'receipt': trade_receipt,
            'order_id': order_id
        }

    def remove_collateral(self, pair_id, trade_index, remove_amount):
        self.log(
            f"Remove collateral for trade for pair {pair_id}, index {trade_index}: {remove_amount} USDC")
        account = get_account(self.web3, self.private_key)

        amount = to_base_units(remove_amount, decimals=6)

        trade_tx = self.ostium_trading_contract.functions.removeCollateral(
            int(pair_id), int(trade_index), int(amount)).build_transaction({'from': account.address})
        trade_tx['nonce'] = self.get_nonce(account.address)

        signed_tx = self.web3.eth.account.sign_transaction(
            trade_tx, private_key=self.private_key)
        trade_tx_hash = self.web3.eth.send_raw_transaction(
            signed_tx.raw_transaction)
        self.log(f"Remove Collateral TX Hash: {trade_tx_hash.hex()}")

        remove_receipt = self.web3.eth.wait_for_transaction_receipt(
            trade_tx_hash)
        self.log(f"Remove Collateral Receipt: {remove_receipt}")
        return remove_receipt

    def add_collateral(self, pairID, index, collateral, trader_address=None):
        """
        Add collateral to an existing position

        Args:
            pairID: The ID of the trading pair
            index: The index of the trade
            collateral: The amount of collateral to add
            trader_address: Optional address of the trader if different from the account (for delegation)

        Returns:
            The transaction receipt
        """
        account = get_account(self.web3, self.private_key)
        try:
            amount = to_base_units(collateral, decimals=6)
            self.__approve(account, amount,
                           self.use_delegation, trader_address)

            if self.use_delegation and trader_address:
                self.log(
                    f"Using delegatedAction to add collateral on behalf of {trader_address}")

                # The correct way to encode the function call in Web3.py
                # Create the function object for topUpCollateral
                top_up_func = self.ostium_trading_contract.functions.topUpCollateral(
                    int(pairID), int(index), amount
                )

                # Get the encoded data for the topUpCollateral function call
                inner_encoded_data = top_up_func.build_transaction({'gas': 0})[
                    'data']

                # Create the outer delegatedAction transaction
                add_collateral_tx = self.ostium_trading_contract.functions.delegatedAction(
                    trader_address, inner_encoded_data
                ).build_transaction({'from': account.address})
            else:
                # Standard direct function call (no delegation)
                add_collateral_tx = self.ostium_trading_contract.functions.topUpCollateral(
                    int(pairID), int(index), amount
                ).build_transaction({'from': account.address})

            add_collateral_tx['nonce'] = self.get_nonce(account.address)

            signed_tx = self.web3.eth.account.sign_transaction(
                add_collateral_tx, private_key=self.private_key)
            add_collateral_tx_hash = self.web3.eth.send_raw_transaction(
                signed_tx.raw_transaction)
            self.log(f"Add Collateral TX Hash: {add_collateral_tx_hash.hex()}")

            add_collateral_receipt = self.web3.eth.wait_for_transaction_receipt(
                add_collateral_tx_hash)
            self.log(f"Add Collateral Receipt: {add_collateral_receipt}")
            return add_collateral_receipt

        except Exception as e:
            print("An error occurred during the add collateral process:")
            traceback.print_exc()
            raise e

    def update_tp(self, pair_id, trade_index, tp_price, trader_address=None):
        """
        Update take profit price for an existing position

        Args:
            pair_id: The ID of the trading pair
            trade_index: The index of the trade
            tp_price: The new take profit price
            trader_address: Optional address of the trader if different from the account (for delegation)

        Returns:
            The transaction receipt
        """
        self.log(
            f"Updating TP for pair {pair_id}, index {trade_index} to {tp_price}")
        account = get_account(self.web3, self.private_key)
        try:
            tp_value = to_base_units(tp_price, decimals=18)

            if self.use_delegation and trader_address:
                self.log(
                    f"Using delegatedAction to update TP on behalf of {trader_address}")

                # The correct way to encode the function call in Web3.py
                # Create the function object for updateTp
                update_tp_func = self.ostium_trading_contract.functions.updateTp(
                    int(pair_id), int(trade_index), tp_value
                )

                # Get the encoded data for the updateTp function call
                inner_encoded_data = update_tp_func.build_transaction({'gas': 0})[
                    'data']

                # Create the outer delegatedAction transaction
                update_tp_tx = self.ostium_trading_contract.functions.delegatedAction(
                    trader_address, inner_encoded_data
                ).build_transaction({'from': account.address})
            else:
                # Standard direct function call (no delegation)
                update_tp_tx = self.ostium_trading_contract.functions.updateTp(
                    int(pair_id), int(trade_index), tp_value
                ).build_transaction({'from': account.address})

            update_tp_tx['nonce'] = self.get_nonce(account.address)

            signed_tx = self.web3.eth.account.sign_transaction(
                update_tp_tx, private_key=self.private_key)
            update_tp_tx_hash = self.web3.eth.send_raw_transaction(
                signed_tx.raw_transaction)
            self.log(f"Update TP TX Hash: {update_tp_tx_hash.hex()}")

            update_tp_receipt = self.web3.eth.wait_for_transaction_receipt(
                update_tp_tx_hash)
            return update_tp_receipt

        except Exception as e:
            print("An error occurred during the update tp process:")
            traceback.print_exc()
            raise e

    def update_sl(self, pairID, index, sl, trader_address=None):
        """
        Update stop loss price for an existing position

        Args:
            pairID: The ID of the trading pair
            index: The index of the trade
            sl: The new stop loss price
            trader_address: Optional address of the trader if different from the account (for delegation)

        Returns:
            The transaction receipt
        """
        account = get_account(self.web3, self.private_key)
        try:
            sl_value = to_base_units(sl, decimals=18)

            if self.use_delegation and trader_address:
                self.log(
                    f"Using delegatedAction to update SL on behalf of {trader_address}")

                # The correct way to encode the function call in Web3.py
                # Create the function object for updateSl
                update_sl_func = self.ostium_trading_contract.functions.updateSl(
                    int(pairID), int(index), sl_value
                )

                # Get the encoded data for the updateSl function call
                inner_encoded_data = update_sl_func.build_transaction({'gas': 0})[
                    'data']

                # Create the outer delegatedAction transaction
                update_sl_tx = self.ostium_trading_contract.functions.delegatedAction(
                    trader_address, inner_encoded_data
                ).build_transaction({'from': account.address})
            else:
                # Standard direct function call (no delegation)
                update_sl_tx = self.ostium_trading_contract.functions.updateSl(
                    int(pairID), int(index), sl_value
                ).build_transaction({'from': account.address})

            update_sl_tx['nonce'] = self.get_nonce(account.address)

            signed_tx = self.web3.eth.account.sign_transaction(
                update_sl_tx, private_key=self.private_key)
            update_sl_tx_hash = self.web3.eth.send_raw_transaction(
                signed_tx.raw_transaction)
            self.log(f"Update SL TX Hash: {update_sl_tx_hash.hex()}")

            update_sl_receipt = self.web3.eth.wait_for_transaction_receipt(
                update_sl_tx_hash)
            return update_sl_receipt

        except Exception as e:
            reason_string, suggestion = fromErrorCodeToMessage(
                str(e), verbose=self.verbose)
            print(
                f"An error occurred during the update sl process: {reason_string}")
            raise Exception(
                f'{reason_string}\n\n{suggestion}' if suggestion != None else reason_string)

    def __approve(self, account, collateral, use_delegation, trader_address=None):
        trader_address = trader_address if trader_address and use_delegation else account.address
        allowance = self.usdc_contract.functions.allowance(
            trader_address, self.ostium_trading_storage_address).call()

        if allowance < collateral:
            if not use_delegation:
                approve_tx = self.usdc_contract.functions.approve(
                    self.ostium_trading_storage_address,
                    self.web3.to_wei(1000000, 'mwei')
                ).build_transaction({'from': account.address})

                approve_tx['nonce'] = self.get_nonce(account.address)

                signed_tx = self.web3.eth.account.sign_transaction(
                    approve_tx, private_key=self.private_key)
                approve_tx_hash = self.web3.eth.send_raw_transaction(
                    signed_tx.raw_transaction)
                self.log(f"Approval TX Hash: {approve_tx_hash.hex()}")

                approve_receipt = self.web3.eth.wait_for_transaction_receipt(
                    approve_tx_hash)
                self.log(f"Approval Receipt: {approve_receipt}")
            else:
                raise Exception(
                    f"Sufficient allowance for {trader_address} not present. Please approve the trading contract to spend USDC.")

    def withdraw(self, amount, receiving_address):
        account = get_account(self.web3, self.private_key)

        try:
            amount_in_base_units = to_base_units(amount, decimals=6)

            if not self.web3.is_address(receiving_address):
                raise ValueError("Invalid Arbitrum address format")

            transfer_tx = self.usdc_contract.functions.transfer(
                receiving_address,
                amount_in_base_units
            ).build_transaction({'from': account.address})

            transfer_tx['nonce'] = self.get_nonce(account.address)

            signed_tx = self.web3.eth.account.sign_transaction(
                transfer_tx, private_key=self.private_key)
            transfer_tx_hash = self.web3.eth.send_raw_transaction(
                signed_tx.raw_transaction)
            self.log(f"Transfer TX Hash: {transfer_tx_hash.hex()}")

            transfer_receipt = self.web3.eth.wait_for_transaction_receipt(
                transfer_tx_hash)
            self.log(f"Transfer Receipt: {transfer_receipt}")
            return transfer_receipt

        except Exception as e:
            reason_string, suggestion = fromErrorCodeToMessage(
                str(e), verbose=self.verbose)
            print(
                f"An error occurred during the transfer process: {reason_string}")
            raise Exception(
                f'{reason_string}\n\n{suggestion}' if suggestion != None else reason_string)

    def update_limit_order(self, pair_id, index, pvt_key, price=None, tp=None, sl=None):
        try:
            account = self.web3.eth.account.from_key(pvt_key)
            # Get existing order details (tbd why read from storage)
            existing_order = self.ostium_trading_storage_contract.functions.getOpenLimitOrder(
                account.address,
                int(pair_id),
                int(index)
            ).call()

            self.log(f"existing_order {existing_order}")
            # Use existing values if new values are not provided
            price_value = convert_to_scaled_integer(
                price) if price is not None else existing_order[1]  # openPrice
            tp_value = convert_to_scaled_integer(
                tp) if tp is not None else existing_order[2]    # tp
            sl_value = convert_to_scaled_integer(
                sl) if sl is not None else existing_order[3]    # sl

            trade_tx = self.ostium_trading_contract.functions.updateOpenLimitOrder(
                int(pair_id),
                int(index),
                price_value,
                tp_value,
                sl_value
            ).build_transaction({'from': account.address})

            trade_tx['nonce'] = self.get_nonce(account.address)

            signed_tx = self.web3.eth.account.sign_transaction(
                trade_tx, private_key=account.key)
            trade_tx_hash = self.web3.eth.send_raw_transaction(
                signed_tx.raw_transaction)
            self.log(f"Update Limit Order TX Hash: {trade_tx_hash.hex()}")

            trade_receipt = self.web3.eth.wait_for_transaction_receipt(
                trade_tx_hash)
            self.log(f"Update Limit Order Receipt: {trade_receipt}")
            return trade_receipt

        except Exception as e:
            reason_string, suggestion = fromErrorCodeToMessage(
                str(e), verbose=self.verbose)
            print(
                f"An error occurred during the update limit order process: {reason_string}")
            raise Exception(
                f'{reason_string}\n\n{suggestion}' if suggestion != None else reason_string)

    async def track_order_and_trade(self, subgraph_client, order_id, polling_interval=1, max_attempts=30):
        """
        Track an order by its ID and get the resulting trade once the order is executed.
        Formats the blockchain values to proper decimal representation.

        Args:
            subgraph_client: The SubgraphClient instance to use for queries
            order_id: The ID of the order to track
            polling_interval: Time in seconds between polling attempts
            max_attempts: Maximum number of polling attempts

        Returns:
            A dictionary containing both the order and trade data with formatted values
        """
        self.log(f"Tracking order ID: {order_id}")

        if not order_id:
            raise ValueError("Order ID is required")
        # Fields that should be formatted to proper decimal values
        price_fields = [
            'price', 'priceAfterImpact', 'openPrice', 'closePrice',
            'takeProfitPrice', 'stopLossPrice'
        ]
        collateral_fields = [
            'collateral', 'notional', 'tradeNotional', 'amountSentToTrader',
            'devFee', 'vaultFee', 'oracleFee', 'liquidationFee', 'fundingFee', 'rolloverFee'
        ]
        percentage_fields = [
            'profitPercent', 'totalProfitPercent', 'priceImpactP', 'leverage', 'highestLeverage',
            'closePercent'
        ]

        for attempt in range(max_attempts):
            order = await subgraph_client.get_order_by_id(order_id)

            if not order:
                self.log(
                    f"Order {order_id} not found yet, waiting... (attempt {attempt + 1}/{max_attempts})")
                await asyncio.sleep(polling_interval)
                continue

            # Format numeric values in order
            formatted_order = self._format_entity_values(
                order, price_fields, collateral_fields, percentage_fields)

            if not formatted_order.get('isPending', True):
                self.log(f"Order {order_id} has been processed")

                # Check if it was cancelled
                if formatted_order.get('isCancelled', False):
                    self.log(
                        f"Order {order_id} was cancelled: {formatted_order.get('cancelReason', 'Unknown reason')}")
                    return {'order': formatted_order, 'trade': None}

                # If not cancelled, look for the trade using tradeID from the order
                trade_id = formatted_order.get('tradeID')
                if trade_id:
                    self.log(f"Looking for trade with ID: {trade_id}")
                    trade = await subgraph_client.get_trade_by_id(trade_id)

                    if trade:
                        # Format numeric values in trade
                        formatted_trade = self._format_entity_values(
                            trade, price_fields, collateral_fields, percentage_fields)

                        # Special handling for closing orders - we need to verify the trade is actually closed
                        if formatted_order.get('orderAction') == 'Close':
                            # For a close order, we need to check if the trade is actually closed (isOpen = false)
                            if formatted_trade.get('isOpen', True):
                                self.log(
                                    f"Trade {trade_id} is closing but not fully closed yet, waiting... (attempt {attempt + 1}/{max_attempts})")
                                await asyncio.sleep(polling_interval)
                                continue

                        self.log(f"Found trade for order {order_id}")
                        return {'order': formatted_order, 'trade': formatted_trade}
                    else:
                        self.log(f"No trade found with ID {trade_id}")
                        return {'order': formatted_order, 'trade': None}
                else:
                    self.log(f"No tradeID found in order {order_id}")
                    return {'order': formatted_order, 'trade': None}

            self.log(
                f"Order {order_id} is still pending, waiting... (attempt {attempt + 1}/{max_attempts})")
            await asyncio.sleep(polling_interval)

        self.log(f"Max polling attempts reached for order {order_id}")
        order = await subgraph_client.get_order_by_id(order_id)
        if order:
            formatted_order = self._format_entity_values(
                order, price_fields, collateral_fields, percentage_fields)
            return {'order': formatted_order, 'trade': None}
        return {'order': None, 'trade': None}

    def _format_entity_values(self, entity, price_fields, collateral_fields, percentage_fields):
        """
        Format values in an entity (order or trade) to proper decimal representations

        Args:
            entity: The entity (order or trade) to format values for
            price_fields: List of field names that represent prices
            collateral_fields: List of field names that represent collateral/token amounts
            percentage_fields: List of field names that represent percentages

        Returns:
            A new dictionary with formatted values
        """
        if not entity:
            return None

        formatted_entity = {}

        for key, value in entity.items():
            if value is None:
                formatted_entity[key] = value
                continue

            if key in price_fields and isinstance(value, (int, str, Decimal)):
                # Format prices with 18 decimals
                try:
                    formatted_entity[key] = float(value) / 10**18
                except (ValueError, TypeError):
                    formatted_entity[key] = value
            elif key in collateral_fields and isinstance(value, (int, str, Decimal)):
                # Format collateral values with 6 decimals (USDC-like precision)
                try:
                    formatted_entity[key] = float(value) / 10**6
                except (ValueError, TypeError):
                    formatted_entity[key] = value
            elif key in percentage_fields and isinstance(value, (int, str, Decimal)):
                # Format percentage values with 2 decimals
                try:
                    formatted_entity[key] = float(value) / 10**2
                except (ValueError, TypeError):
                    formatted_entity[key] = value
            else:
                formatted_entity[key] = value

        return formatted_entity<|MERGE_RESOLUTION|>--- conflicted
+++ resolved
@@ -197,13 +197,8 @@
             raise Exception(
                 f'{reason_string}\n\n{suggestion}' if suggestion != None else reason_string)
 
-<<<<<<< HEAD
-    def cancel_limit_order(self, pair_id, trade_index):
-        account = get_account(self.web3, self.private_key)
-=======
     def cancel_limit_order(self, pair_id, trade_index, trader_address=None):
         account = self._get_account()
->>>>>>> 0b257a26
 
         try:
             if self.use_delegation and trader_address:
